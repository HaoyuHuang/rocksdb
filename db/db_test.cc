--- conflicted
+++ resolved
@@ -10620,7 +10620,6 @@
 
   ValidateKeyExistence(db_, keys_must_exist, keys_must_not_exist);
 }
-<<<<<<< HEAD
 
 TEST_F(DBTest, WalFilterTestWithColumnFamilies) {
   class TestWalFilterWithColumnFamilies : public WalFilter {
@@ -10788,8 +10787,6 @@
   }
   ASSERT_TRUE(index == keys_cf.size());
 }
-=======
->>>>>>> 44756260
 #endif  // ROCKSDB_LITE
 
 class SliceTransformLimitedDomain : public SliceTransform {
