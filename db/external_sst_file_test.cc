--- conflicted
+++ resolved
@@ -2051,11 +2051,8 @@
 TEST_P(ExternSSTFileLinkFailFallbackTest, LinkFailFallBackExternalSst) {
   const bool fail_link = std::get<0>(GetParam());
   const bool failed_move_fall_back_to_copy = std::get<1>(GetParam());
-<<<<<<< HEAD
+
   ExternalSSTTestEnv* test_env = new ExternalSSTTestEnv(env_, fail_link);
-=======
-  ExternalSSTTestEnv *test_env = new ExternalSSTTestEnv(env_, fail_link);
->>>>>>> 85a11fbd
   Options options = CurrentOptions();
   options.disable_auto_compactions = true;
   options.env = test_env;
@@ -2101,15 +2098,9 @@
   if (!fail_link) {
     // Link operation succeeds. External SST should be moved.
     ASSERT_OK(s);
-<<<<<<< HEAD
     ASSERT_EQ(0, bytes_copied);
     ASSERT_EQ(file_size, bytes_moved);
     ASSERT_FALSE(copyfile);
-=======
-      ASSERT_EQ(0, bytes_copied);
-      ASSERT_EQ(file_size, bytes_moved);
-      ASSERT_FALSE(copyfile);
->>>>>>> 85a11fbd
   } else {
     // Link operation fails.
     ASSERT_EQ(0, bytes_moved);
