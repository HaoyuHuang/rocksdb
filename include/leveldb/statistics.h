// Copyright (c) 2011 The LevelDB Authors. All rights reserved.
// Use of this source code is governed by a BSD-style license that can be
// found in the LICENSE file. See the AUTHORS file for names of contributors.

#ifndef STORAGE_LEVELDB_INCLUDE_STATISTICS_H_
#define STORAGE_LEVELDB_INCLUDE_STATISTICS_H_

#include <atomic>
#include <cassert>
#include <cstddef>
#include <cstdint>
#include <string>
#include <memory>
#include <vector>

namespace leveldb {

/**
 * Keep adding ticker's here.
 * Any ticker should have a value less than TICKER_ENUM_MAX.
 * Add a new ticker by assigning it the current value of TICKER_ENUM_MAX
 * Add a string representation in TickersNameMap below.
 * And incrementing TICKER_ENUM_MAX.
 */
enum Tickers {
  BLOCK_CACHE_MISS = 0,
  BLOCK_CACHE_HIT = 1,
  BLOOM_FILTER_USEFUL = 2, // no. of times bloom filter has avoided file reads.
  /**
   * COMPACTION_KEY_DROP_* count the reasons for key drop during compaction
   * There are 3 reasons currently.
   */
  COMPACTION_KEY_DROP_NEWER_ENTRY = 3, // key was written with a newer value.
  COMPACTION_KEY_DROP_OBSOLETE = 4, // The key is obsolete.
  COMPACTION_KEY_DROP_USER = 5, // user compaction function has dropped the key.
  // Number of keys written to the database via the Put and Write call's
  NUMBER_KEYS_WRITTEN = 6,
  // Number of Keys read,
  NUMBER_KEYS_READ = 7,
  // Bytes written / read
  BYTES_WRITTEN = 8,
  BYTES_READ = 9,
  NO_FILE_CLOSES = 10,
  NO_FILE_OPENS = 11,
  NO_FILE_ERRORS = 12,
  // Time system had to wait to do LO-L1 compactions
  STALL_L0_SLOWDOWN_MICROS = 13,
  // Time system had to wait to move memtable to L1.
  STALL_MEMTABLE_COMPACTION_MICROS = 14,
  // write throttle because of too many files in L0
  STALL_L0_NUM_FILES_MICROS = 15,
  RATE_LIMIT_DELAY_MILLIS = 16,

  NO_ITERATORS = 17, // number of iterators currently open

  // Number of MultiGet calls, keys read, and bytes read
  NUMBER_MULTIGET_CALLS = 18,
  NUMBER_MULTIGET_KEYS_READ = 19,
  NUMBER_MULTIGET_BYTES_READ = 20,

  NUMBER_FILTERED_DELETES = 21,

  TICKER_ENUM_MAX = 22
};

const std::vector<std::pair<Tickers, std::string>> TickersNameMap = {
  { BLOCK_CACHE_MISS, "rocksdb.block.cache.miss" },
  { BLOCK_CACHE_HIT, "rocksdb.block.cache.hit" },
  { BLOOM_FILTER_USEFUL, "rocksdb.bloom.filter.useful" },
  { COMPACTION_KEY_DROP_NEWER_ENTRY, "rocksdb.compaction.key.drop.new" },
  { COMPACTION_KEY_DROP_OBSOLETE, "rocksdb.compaction.key.drop.obsolete" },
  { COMPACTION_KEY_DROP_USER, "rocksdb.compaction.key.drop.user" },
  { NUMBER_KEYS_WRITTEN, "rocksdb.number.keys.written" },
  { NUMBER_KEYS_READ, "rocksdb.number.keys.read" },
  { BYTES_WRITTEN, "rocksdb.bytes.written" },
  { BYTES_READ, "rocksdb.bytes.read" },
  { NO_FILE_CLOSES, "rocksdb.no.file.closes" },
  { NO_FILE_OPENS, "rocksdb.no.file.opens" },
  { NO_FILE_ERRORS, "rocksdb.no.file.errors" },
  { STALL_L0_SLOWDOWN_MICROS, "rocksdb.l0.slowdown.micros" },
  { STALL_MEMTABLE_COMPACTION_MICROS, "rocksdb.memtable.compaction.micros" },
  { STALL_L0_NUM_FILES_MICROS, "rocksdb.l0.num.files.stall.micros" },
  { RATE_LIMIT_DELAY_MILLIS, "rocksdb.rate.limit.delay.millis" },
  { NO_ITERATORS, "rocksdb.num.iterators" },
  { NUMBER_MULTIGET_CALLS, "rocksdb.number.multiget.get" },
  { NUMBER_MULTIGET_KEYS_READ, "rocksdb.number.multiget.keys.read" },
  { NUMBER_MULTIGET_BYTES_READ, "rocksdb.number.multiget.bytes.read" },
  { NUMBER_FILTERED_DELETES, "rocksdb.number.deletes.filtered" }
};

/**
 * Keep adding histogram's here.
 * Any histogram whould have value less than HISTOGRAM_ENUM_MAX
 * Add a new Histogram by assigning it the current value of HISTOGRAM_ENUM_MAX
 * Add a string representation in HistogramsNameMap below
 * And increment HISTOGRAM_ENUM_MAX
 */
enum Histograms {
  DB_GET = 0,
  DB_WRITE = 1,
  COMPACTION_TIME = 2,
  TABLE_SYNC_MICROS = 3,
  COMPACTION_OUTFILE_SYNC_MICROS = 4,
  WAL_FILE_SYNC_MICROS = 5,
  MANIFEST_FILE_SYNC_MICROS = 6,
  // TIME SPENT IN IO DURING TABLE OPEN
  TABLE_OPEN_IO_MICROS = 7,
  DB_MULTIGET = 8,
  READ_BLOCK_COMPACTION_MICROS = 9,
  READ_BLOCK_GET_MICROS = 10,
  WRITE_RAW_BLOCK_MICROS = 11,

  STALL_L0_SLOWDOWN_COUNT = 12,
  STALL_MEMTABLE_COMPACTION_COUNT = 13,
  STALL_L0_NUM_FILES_COUNT = 14,
<<<<<<< HEAD
  HARD_RATE_LIMIT_DELAY_COUNT = 15,
  SOFT_RATE_LIMIT_DELAY_COUNT = 16,
=======
  RATE_LIMIT_DELAY_COUNT = 15,
  NUM_FILES_IN_SINGLE_COMPACTION = 16,
>>>>>>> 711a30cb
  HISTOGRAM_ENUM_MAX = 17
};

const std::vector<std::pair<Histograms, std::string>> HistogramsNameMap = {
  { DB_GET, "rocksdb.db.get.micros" },
  { DB_WRITE, "rocksdb.db.write.micros" },
  { COMPACTION_TIME, "rocksdb.compaction.times.micros" },
  { TABLE_SYNC_MICROS, "rocksdb.table.sync.micros" },
  { COMPACTION_OUTFILE_SYNC_MICROS, "rocksdb.compaction.outfile.sync.micros" },
  { WAL_FILE_SYNC_MICROS, "rocksdb.wal.file.sync.micros" },
  { MANIFEST_FILE_SYNC_MICROS, "rocksdb.manifest.file.sync.micros" },
  { TABLE_OPEN_IO_MICROS, "rocksdb.table.open.io.micros" },
  { DB_MULTIGET, "rocksdb.db.multiget.micros" },
  { READ_BLOCK_COMPACTION_MICROS, "rocksdb.read.block.compaction.micros" },
  { READ_BLOCK_GET_MICROS, "rocksdb.read.block.get.micros" },
  { WRITE_RAW_BLOCK_MICROS, "rocksdb.write.raw.block.micros" },
  { STALL_L0_SLOWDOWN_COUNT, "rocksdb.l0.slowdown.count"},
  { STALL_MEMTABLE_COMPACTION_COUNT, "rocksdb.memtable.compaction.count"},
  { STALL_L0_NUM_FILES_COUNT, "rocksdb.num.files.stall.count"},
<<<<<<< HEAD
  { HARD_RATE_LIMIT_DELAY_COUNT, "rocksdb.hard.rate.limit.delay.count"},
  { SOFT_RATE_LIMIT_DELAY_COUNT, "rocksdb.soft.rate.limit.delay.count"}
=======
  { RATE_LIMIT_DELAY_COUNT, "rocksdb.rate.limit.delay.count"},
  { NUM_FILES_IN_SINGLE_COMPACTION, "rocksdb.numfiles.in.singlecompaction" }
>>>>>>> 711a30cb
};

struct HistogramData {
  double median;
  double percentile95;
  double percentile99;
  double average;
  double standard_deviation;
};


class Histogram {
 public:
  // clear's the histogram
  virtual void Clear() = 0;
  virtual ~Histogram();
  // Add a value to be recorded in the histogram.
  virtual void Add(uint64_t value) = 0;

  virtual std::string ToString() const = 0;

  // Get statistics
  virtual double Median() const = 0;
  virtual double Percentile(double p) const = 0;
  virtual double Average() const = 0;
  virtual double StandardDeviation() const = 0;
  virtual void Data(HistogramData * const data) const = 0;

};

/**
 * A dumb ticker which keeps incrementing through its life time.
 * Not thread safe. Locking is currently managed by external leveldb lock
 */
class Ticker {
 public:
  Ticker() : count_(0) { }

 inline void recordTick() {
    count_++;
  }

  inline void recordTick(int count) {
    count_ += count;
  }

  inline uint64_t getCount() {
    return count_;
  }

 private:
  std::atomic_uint_fast64_t count_;
};

// Analyze the performance of a db
class Statistics {
 public:

  virtual long getTickerCount(Tickers tickerType) = 0;
  virtual void recordTick(Tickers tickerType, uint64_t count = 0) = 0;
  virtual void measureTime(Histograms histogramType, uint64_t time) = 0;

  virtual void histogramData(Histograms type, HistogramData * const data) = 0;
  // String representation of the statistic object.
  std::string ToString();
};

// Create a concrete DBStatistics object
std::shared_ptr<Statistics> CreateDBStatistics();

// Ease of Use functions
inline void RecordTick(std::shared_ptr<Statistics> statistics,
                       Tickers ticker,
                       uint64_t count = 1) {
  assert(HistogramsNameMap.size() == HISTOGRAM_ENUM_MAX);
  assert(TickersNameMap.size() == TICKER_ENUM_MAX);
  if (statistics) {
    statistics->recordTick(ticker, count);
  }
}
}  // namespace leveldb

#endif  // STORAGE_LEVELDB_INCLUDE_STATISTICS_H_<|MERGE_RESOLUTION|>--- conflicted
+++ resolved
@@ -113,14 +113,10 @@
   STALL_L0_SLOWDOWN_COUNT = 12,
   STALL_MEMTABLE_COMPACTION_COUNT = 13,
   STALL_L0_NUM_FILES_COUNT = 14,
-<<<<<<< HEAD
   HARD_RATE_LIMIT_DELAY_COUNT = 15,
   SOFT_RATE_LIMIT_DELAY_COUNT = 16,
-=======
-  RATE_LIMIT_DELAY_COUNT = 15,
-  NUM_FILES_IN_SINGLE_COMPACTION = 16,
->>>>>>> 711a30cb
-  HISTOGRAM_ENUM_MAX = 17
+  NUM_FILES_IN_SINGLE_COMPACTION = 17,
+  HISTOGRAM_ENUM_MAX = 18
 };
 
 const std::vector<std::pair<Histograms, std::string>> HistogramsNameMap = {
@@ -139,13 +135,9 @@
   { STALL_L0_SLOWDOWN_COUNT, "rocksdb.l0.slowdown.count"},
   { STALL_MEMTABLE_COMPACTION_COUNT, "rocksdb.memtable.compaction.count"},
   { STALL_L0_NUM_FILES_COUNT, "rocksdb.num.files.stall.count"},
-<<<<<<< HEAD
   { HARD_RATE_LIMIT_DELAY_COUNT, "rocksdb.hard.rate.limit.delay.count"},
-  { SOFT_RATE_LIMIT_DELAY_COUNT, "rocksdb.soft.rate.limit.delay.count"}
-=======
-  { RATE_LIMIT_DELAY_COUNT, "rocksdb.rate.limit.delay.count"},
+  { SOFT_RATE_LIMIT_DELAY_COUNT, "rocksdb.soft.rate.limit.delay.count"},
   { NUM_FILES_IN_SINGLE_COMPACTION, "rocksdb.numfiles.in.singlecompaction" }
->>>>>>> 711a30cb
 };
 
 struct HistogramData {
