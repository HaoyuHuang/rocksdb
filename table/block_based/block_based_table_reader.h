--- conflicted
+++ resolved
@@ -248,20 +248,7 @@
  private:
   friend class MockedBlockBasedTable;
   static std::atomic<uint64_t> next_cache_key_id_;
-<<<<<<< HEAD
   BlockCacheTracer* const block_cache_tracer_;
-
-  void FillBlockCacheAccessRecord(
-      BlockCacheTraceRecord* record,
-      const BlockCacheLookupContext& lookup_context) const;
-  void FillBlockCacheAccessRecord(BlockCacheTraceRecord* record,
-                                  const BlockCacheLookupContext& lookup_context,
-                                  bool is_referenced_key_exist,
-                                  uint64_t referenced_data_size) const;
-=======
-  // TODO(haoyu): Pass block_cache_tracer reference from db_impl to here.
-  BlockCacheTraceWriter* const block_cache_tracer_ = nullptr;
->>>>>>> da111f81
 
   void UpdateCacheHitMetrics(BlockType block_type, GetContext* get_context,
                              size_t usage) const;
