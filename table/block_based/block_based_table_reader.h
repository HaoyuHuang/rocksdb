//  Copyright (c) 2011-present, Facebook, Inc.  All rights reserved.
//  This source code is licensed under both the GPLv2 (found in the
//  COPYING file in the root directory) and Apache 2.0 License
//  (found in the LICENSE.Apache file in the root directory).
//
// Copyright (c) 2011 The LevelDB Authors. All rights reserved.
// Use of this source code is governed by a BSD-style license that can be
// found in the LICENSE file. See the AUTHORS file for names of contributors.

#pragma once

#include <stdint.h>
#include <memory>
#include <set>
#include <string>
#include <utility>
#include <vector>

#include "db/range_tombstone_fragmenter.h"
#include "options/cf_options.h"
#include "rocksdb/options.h"
#include "rocksdb/persistent_cache.h"
#include "rocksdb/statistics.h"
#include "rocksdb/status.h"
#include "rocksdb/table.h"
#include "table/block_based/block.h"
#include "table/block_based/block_based_table_factory.h"
#include "table/block_based/cachable_entry.h"
#include "table/block_based/filter_block.h"
#include "table/format.h"
#include "table/get_context.h"
#include "table/multiget_context.h"
#include "table/persistent_cache_helper.h"
#include "table/table_properties_internal.h"
#include "table/table_reader.h"
#include "table/two_level_iterator.h"
#include "util/coding.h"
#include "util/file_reader_writer.h"
#include "util/user_comparator_wrapper.h"

namespace rocksdb {

class BlockHandle;
class Cache;
class FilterBlockReader;
class BlockBasedFilterBlockReader;
class FullFilterBlockReader;
class Footer;
class InternalKeyComparator;
class Iterator;
class RandomAccessFile;
class TableCache;
class TableReader;
class WritableFile;
struct BlockBasedTableOptions;
struct EnvOptions;
struct ReadOptions;
class GetContext;

typedef std::vector<std::pair<std::string, std::string>> KVPairBlock;

// Reader class for BlockBasedTable format.
// For the format of BlockBasedTable refer to
// https://github.com/facebook/rocksdb/wiki/Rocksdb-BlockBasedTable-Format.
// This is the default table type. Data is chucked into fixed size blocks and
// each block in-turn stores entries. When storing data, we can compress and/or
// encode data efficiently within a block, which often results in a much smaller
// data size compared with the raw data size. As for the record retrieval, we'll
// first locate the block where target record may reside, then read the block to
// memory, and finally search that record within the block. Of course, to avoid
// frequent reads of the same block, we introduced the block cache to keep the
// loaded blocks in the memory.
class BlockBasedTable : public TableReader {
 public:
  static const std::string kFilterBlockPrefix;
  static const std::string kFullFilterBlockPrefix;
  static const std::string kPartitionedFilterBlockPrefix;
  // The longest prefix of the cache key used to identify blocks.
  // For Posix files the unique ID is three varints.
  static const size_t kMaxCacheKeyPrefixSize = kMaxVarint64Length * 3 + 1;

  // Attempt to open the table that is stored in bytes [0..file_size)
  // of "file", and read the metadata entries necessary to allow
  // retrieving data from the table.
  //
  // If successful, returns ok and sets "*table_reader" to the newly opened
  // table.  The client should delete "*table_reader" when no longer needed.
  // If there was an error while initializing the table, sets "*table_reader"
  // to nullptr and returns a non-ok status.
  //
  // @param file must remain live while this Table is in use.
  // @param prefetch_index_and_filter_in_cache can be used to disable
  // prefetching of
  //    index and filter blocks into block cache at startup
  // @param skip_filters Disables loading/accessing the filter block. Overrides
  //    prefetch_index_and_filter_in_cache, so filter will be skipped if both
  //    are set.
  static Status Open(const ImmutableCFOptions& ioptions,
                     const EnvOptions& env_options,
                     const BlockBasedTableOptions& table_options,
                     const InternalKeyComparator& internal_key_comparator,
                     std::unique_ptr<RandomAccessFileReader>&& file,
                     uint64_t file_size,
                     std::unique_ptr<TableReader>* table_reader,
                     const SliceTransform* prefix_extractor = nullptr,
                     bool prefetch_index_and_filter_in_cache = true,
                     bool skip_filters = false, int level = -1,
                     const bool immortal_table = false,
                     const SequenceNumber largest_seqno = 0,
                     TailPrefetchStats* tail_prefetch_stats = nullptr);

  bool PrefixMayMatch(const Slice& internal_key,
                      const ReadOptions& read_options,
                      const SliceTransform* options_prefix_extractor,
                      const bool need_upper_bound_check) const;

  // Returns a new iterator over the table contents.
  // The result of NewIterator() is initially invalid (caller must
  // call one of the Seek methods on the iterator before using it).
  // @param skip_filters Disables loading/accessing the filter block
  InternalIterator* NewIterator(const ReadOptions&,
                                const SliceTransform* prefix_extractor,
                                Arena* arena = nullptr,
                                bool skip_filters = false,
                                bool for_compaction = false) override;

  FragmentedRangeTombstoneIterator* NewRangeTombstoneIterator(
      const ReadOptions& read_options) override;

  // @param skip_filters Disables loading/accessing the filter block
  Status Get(const ReadOptions& readOptions, const Slice& key,
             GetContext* get_context, const SliceTransform* prefix_extractor,
             bool skip_filters = false) override;

  void MultiGet(const ReadOptions& readOptions,
                const MultiGetContext::Range* mget_range,
                const SliceTransform* prefix_extractor,
                bool skip_filters = false) override;

  // Pre-fetch the disk blocks that correspond to the key range specified by
  // (kbegin, kend). The call will return error status in the event of
  // IO or iteration error.
  Status Prefetch(const Slice* begin, const Slice* end) override;

  // Given a key, return an approximate byte offset in the file where
  // the data for that key begins (or would begin if the key were
  // present in the file).  The returned value is in terms of file
  // bytes, and so includes effects like compression of the underlying data.
  // E.g., the approximate offset of the last key in the table will
  // be close to the file length.
  uint64_t ApproximateOffsetOf(const Slice& key) override;

  bool TEST_BlockInCache(const BlockHandle& handle) const;

  // Returns true if the block for the specified key is in cache.
  // REQUIRES: key is in this table && block cache enabled
  bool TEST_KeyInCache(const ReadOptions& options, const Slice& key);

  // Set up the table for Compaction. Might change some parameters with
  // posix_fadvise
  void SetupForCompaction() override;

  std::shared_ptr<const TableProperties> GetTableProperties() const override;

  size_t ApproximateMemoryUsage() const override;

  // convert SST file to a human readable form
  Status DumpTable(WritableFile* out_file,
                   const SliceTransform* prefix_extractor = nullptr) override;

  Status VerifyChecksum() override;

  void Close() override;

  ~BlockBasedTable();

  bool TEST_filter_block_preloaded() const;
  bool TEST_IndexBlockInCache() const;

  // IndexReader is the interface that provides the functionality for index
  // access.
  class IndexReader {
   public:
    virtual ~IndexReader() = default;

    // Create an iterator for index access. If iter is null, then a new object
    // is created on the heap, and the callee will have the ownership.
    // If a non-null iter is passed in, it will be used, and the returned value
    // is either the same as iter or a new on-heap object that
    // wraps the passed iter. In the latter case the return value points
    // to a different object then iter, and the callee has the ownership of the
    // returned object.
    virtual InternalIteratorBase<BlockHandle>* NewIterator(
        const ReadOptions& read_options, bool disable_prefix_seek,
        IndexBlockIter* iter, GetContext* get_context) = 0;

    // Report an approximation of how much memory has been used other than
    // memory that was allocated in block cache.
    virtual size_t ApproximateMemoryUsage() const = 0;
    // Cache the dependencies of the index reader (e.g. the partitions
    // of a partitioned index).
    virtual void CacheDependencies(bool /* pin */) {}
  };

  class IndexReaderCommon;

  static Slice GetCacheKey(const char* cache_key_prefix,
                           size_t cache_key_prefix_size,
                           const BlockHandle& handle, char* cache_key);

  // Retrieve all key value pairs from data blocks in the table.
  // The key retrieved are internal keys.
  Status GetKVPairsFromDataBlocks(std::vector<KVPairBlock>* kv_pair_blocks);

  struct Rep;

  Rep* get_rep() { return rep_; }
  const Rep* get_rep() const { return rep_; }

  // input_iter: if it is not null, update this one and return it as Iterator
  template <typename TBlockIter>
  TBlockIter* NewDataBlockIterator(
      const ReadOptions& ro, const BlockHandle& block_hanlde,
      TBlockIter* input_iter = nullptr, bool is_index = false,
      bool key_includes_seq = true, bool index_key_is_full = true,
      GetContext* get_context = nullptr, Status s = Status(),
      FilePrefetchBuffer* prefetch_buffer = nullptr) const;

  class PartitionedIndexIteratorState;

  friend class PartitionIndexReader;

 protected:
  Rep* rep_;
  explicit BlockBasedTable(Rep* rep) : rep_(rep) {}

 private:
  friend class MockedBlockBasedTable;
  static std::atomic<uint64_t> next_cache_key_id_;

  Cache::Handle* GetEntryFromCache(Cache* block_cache, const Slice& key,
                                   Tickers block_cache_miss_ticker,
                                   Tickers block_cache_hit_ticker,
                                   uint64_t* block_cache_miss_stats,
                                   uint64_t* block_cache_hit_stats,
                                   Statistics* statistics,
                                   GetContext* get_context) const;

  // If block cache enabled (compressed or uncompressed), looks for the block
  // identified by handle in (1) uncompressed cache, (2) compressed cache, and
  // then (3) file. If found, inserts into the cache(s) that were searched
  // unsuccessfully (e.g., if found in file, will add to both uncompressed and
  // compressed caches if they're enabled).
  //
  // @param block_entry value is set to the uncompressed block if found. If
  //    in uncompressed block cache, also sets cache_handle to reference that
  //    block.
  Status MaybeReadBlockAndLoadToCache(
      FilePrefetchBuffer* prefetch_buffer, const ReadOptions& ro,
      const BlockHandle& handle, const UncompressionDict& uncompression_dict,
      CachableEntry<Block>* block_entry, bool is_index = false,
      GetContext* get_context = nullptr) const;

  // Similar to the above, with one crucial difference: it will retrieve the
  // block from the file even if there are no caches configured (assuming the
  // read options allow I/O).
  Status RetrieveBlock(FilePrefetchBuffer* prefetch_buffer,
                       const ReadOptions& ro, const BlockHandle& handle,
                       const UncompressionDict& uncompression_dict,
                       CachableEntry<Block>* block_entry, bool is_index,
<<<<<<< HEAD
                       GetContext* get_context) const;
=======
                       GetContext* get_context);
>>>>>>> 044bec4b

  // For the following two functions:
  // if `no_io == true`, we will not try to read filter/index from sst file
  // were they not present in cache yet.
  CachableEntry<FilterBlockReader> GetFilter(
      const SliceTransform* prefix_extractor = nullptr,
      FilePrefetchBuffer* prefetch_buffer = nullptr, bool no_io = false,
      GetContext* get_context = nullptr) const;
  virtual CachableEntry<FilterBlockReader> GetFilter(
      FilePrefetchBuffer* prefetch_buffer, const BlockHandle& filter_blk_handle,
      const bool is_a_filter_partition, bool no_io, GetContext* get_context,
      const SliceTransform* prefix_extractor = nullptr) const;

  CachableEntry<UncompressionDict> GetUncompressionDict(
<<<<<<< HEAD
      FilePrefetchBuffer* prefetch_buffer, bool no_io,
      GetContext* get_context) const;
=======
      FilePrefetchBuffer* prefetch_buffer, bool no_io, GetContext* get_context);
>>>>>>> 044bec4b

  // Get the iterator from the index reader.
  // If input_iter is not set, return new Iterator
  // If input_iter is set, update it and return it as Iterator
  //
  // Note: ErrorIterator with Status::Incomplete shall be returned if all the
  // following conditions are met:
  //  1. We enabled table_options.cache_index_and_filter_blocks.
  //  2. index is not present in block cache.
  //  3. We disallowed any io to be performed, that is, read_options ==
  //     kBlockCacheTier
  InternalIteratorBase<BlockHandle>* NewIndexIterator(
      const ReadOptions& read_options, bool need_upper_bound_check = false,
      IndexBlockIter* input_iter = nullptr,
      GetContext* get_context = nullptr) const;

  // Read block cache from block caches (if set): block_cache and
  // block_cache_compressed.
  // On success, Status::OK with be returned and @block will be populated with
  // pointer to the block as well as its block handle.
  // @param uncompression_dict Data for presetting the compression library's
  //    dictionary.
  Status GetDataBlockFromCache(
      const Slice& block_cache_key, const Slice& compressed_block_cache_key,
      Cache* block_cache, Cache* block_cache_compressed,
      const ReadOptions& read_options, CachableEntry<Block>* block,
      const UncompressionDict& uncompression_dict, bool is_index = false,
<<<<<<< HEAD
      GetContext* get_context = nullptr) const;
=======
      GetContext* get_context = nullptr);
>>>>>>> 044bec4b

  // Put a raw block (maybe compressed) to the corresponding block caches.
  // This method will perform decompression against raw_block if needed and then
  // populate the block caches.
  // On success, Status::OK will be returned; also @block will be populated with
  // uncompressed block and its cache handle.
  //
  // Allocated memory managed by raw_block_contents will be transferred to
  // PutDataBlockToCache(). After the call, the object will be invalid.
  // @param uncompression_dict Data for presetting the compression library's
  //    dictionary.
  Status PutDataBlockToCache(const Slice& block_cache_key,
                             const Slice& compressed_block_cache_key,
                             Cache* block_cache, Cache* block_cache_compressed,
                             CachableEntry<Block>* cached_block,
                             BlockContents* raw_block_contents,
                             CompressionType raw_block_comp_type,
                             const UncompressionDict& uncompression_dict,
                             SequenceNumber seq_no,
                             MemoryAllocator* memory_allocator, bool is_index,
<<<<<<< HEAD
                             GetContext* get_context) const;
=======
                             GetContext* get_context);
>>>>>>> 044bec4b

  // Calls (*handle_result)(arg, ...) repeatedly, starting with the entry found
  // after a call to Seek(key), until handle_result returns false.
  // May not make such a call if filter policy says that key is not present.
  friend class TableCache;
  friend class BlockBasedTableBuilder;

  // Figure the index type, update it in rep_, and also return it.
  BlockBasedTableOptions::IndexType UpdateIndexType();

  // Create a index reader based on the index type stored in the table.
  // Optionally, user can pass a preloaded meta_index_iter for the index that
  // need to access extra meta blocks for index construction. This parameter
  // helps avoid re-reading meta index block if caller already created one.
  Status CreateIndexReader(FilePrefetchBuffer* prefetch_buffer,
                           InternalIterator* preloaded_meta_index_iter,
                           bool use_cache, bool prefetch, bool pin,
                           IndexReader** index_reader);

  bool FullFilterKeyMayMatch(
      const ReadOptions& read_options, FilterBlockReader* filter,
      const Slice& user_key, const bool no_io,
      const SliceTransform* prefix_extractor = nullptr) const;

  void FullFilterKeysMayMatch(
      const ReadOptions& read_options, FilterBlockReader* filter,
      MultiGetRange* range, const bool no_io,
      const SliceTransform* prefix_extractor = nullptr) const;

  static Status PrefetchTail(
      RandomAccessFileReader* file, uint64_t file_size,
      TailPrefetchStats* tail_prefetch_stats, const bool prefetch_all,
      const bool preload_all,
      std::unique_ptr<FilePrefetchBuffer>* prefetch_buffer);
<<<<<<< HEAD

=======
>>>>>>> 044bec4b
  Status ReadMetaBlock(FilePrefetchBuffer* prefetch_buffer,
                       std::unique_ptr<Block>* meta_block,
                       std::unique_ptr<InternalIterator>* iter);
  Status TryReadPropertiesWithGlobalSeqno(FilePrefetchBuffer* prefetch_buffer,
                                          const Slice& handle_value,
                                          TableProperties** table_properties);
  Status ReadPropertiesBlock(FilePrefetchBuffer* prefetch_buffer,
                             InternalIterator* meta_iter,
                             const SequenceNumber largest_seqno);
  Status ReadRangeDelBlock(FilePrefetchBuffer* prefetch_buffer,
                           InternalIterator* meta_iter,
                           const InternalKeyComparator& internal_comparator);
  Status ReadCompressionDictBlock(
      FilePrefetchBuffer* prefetch_buffer,
<<<<<<< HEAD
      std::unique_ptr<const BlockContents>* compression_dict_block) const;
=======
      std::unique_ptr<const BlockContents>* compression_dict_block);
>>>>>>> 044bec4b
  Status PrefetchIndexAndFilterBlocks(
      FilePrefetchBuffer* prefetch_buffer, InternalIterator* meta_iter,
      BlockBasedTable* new_table, bool prefetch_all,
      const BlockBasedTableOptions& table_options, const int level);

  Status VerifyChecksumInMetaBlocks(InternalIteratorBase<Slice>* index_iter);
  Status VerifyChecksumInBlocks(InternalIteratorBase<BlockHandle>* index_iter);

  // Create the filter from the filter block.
  virtual FilterBlockReader* ReadFilter(
      FilePrefetchBuffer* prefetch_buffer, const BlockHandle& filter_handle,
      const bool is_a_filter_partition,
      const SliceTransform* prefix_extractor = nullptr) const;

  static void SetupCacheKeyPrefix(Rep* rep);

  // Generate a cache key prefix from the file
  static void GenerateCachePrefix(Cache* cc, RandomAccessFile* file,
                                  char* buffer, size_t* size);
  static void GenerateCachePrefix(Cache* cc, WritableFile* file, char* buffer,
                                  size_t* size);

  // Helper functions for DumpTable()
  Status DumpIndexBlock(WritableFile* out_file);
  Status DumpDataBlocks(WritableFile* out_file);
  void DumpKeyValue(const Slice& key, const Slice& value,
                    WritableFile* out_file);

  // No copying allowed
  explicit BlockBasedTable(const TableReader&) = delete;
  void operator=(const TableReader&) = delete;

  friend class PartitionedFilterBlockReader;
  friend class PartitionedFilterBlockTest;
};

// Maitaning state of a two-level iteration on a partitioned index structure.
class BlockBasedTable::PartitionedIndexIteratorState
    : public TwoLevelIteratorState {
 public:
  PartitionedIndexIteratorState(
      const BlockBasedTable* table,
      std::unordered_map<uint64_t, CachableEntry<Block>>* block_map,
      const bool index_key_includes_seq, const bool index_key_is_full);
  InternalIteratorBase<BlockHandle>* NewSecondaryIterator(
      const BlockHandle& index_value) override;

 private:
  // Don't own table_
  const BlockBasedTable* table_;
  std::unordered_map<uint64_t, CachableEntry<Block>>* block_map_;
  bool index_key_includes_seq_;
  bool index_key_is_full_;
};

// Stores all the properties associated with a BlockBasedTable.
// These are immutable.
struct BlockBasedTable::Rep {
  Rep(const ImmutableCFOptions& _ioptions, const EnvOptions& _env_options,
      const BlockBasedTableOptions& _table_opt,
      const InternalKeyComparator& _internal_comparator, bool skip_filters,
      int _level, const bool _immortal_table)
      : ioptions(_ioptions),
        env_options(_env_options),
        table_options(_table_opt),
        filter_policy(skip_filters ? nullptr : _table_opt.filter_policy.get()),
        internal_comparator(_internal_comparator),
        filter_type(FilterType::kNoFilter),
        index_type(BlockBasedTableOptions::IndexType::kBinarySearch),
        hash_index_allow_collision(false),
        whole_key_filtering(_table_opt.whole_key_filtering),
        prefix_filtering(true),
        global_seqno(kDisableGlobalSequenceNumber),
        level(_level),
        immortal_table(_immortal_table) {}

  const ImmutableCFOptions& ioptions;
  const EnvOptions& env_options;
  const BlockBasedTableOptions table_options;
  const FilterPolicy* const filter_policy;
  const InternalKeyComparator& internal_comparator;
  Status status;
  std::unique_ptr<RandomAccessFileReader> file;
  char cache_key_prefix[kMaxCacheKeyPrefixSize];
  size_t cache_key_prefix_size = 0;
  char persistent_cache_key_prefix[kMaxCacheKeyPrefixSize];
  size_t persistent_cache_key_prefix_size = 0;
  char compressed_cache_key_prefix[kMaxCacheKeyPrefixSize];
  size_t compressed_cache_key_prefix_size = 0;
  PersistentCacheOptions persistent_cache_options;

  // Footer contains the fixed table information
  Footer footer;
  // `filter` and `uncompression_dict` will be populated (i.e., non-nullptr)
  // and used only when options.block_cache is nullptr or when
  // `cache_index_and_filter_blocks == false`. Otherwise, we will get the
  // filter and compression dictionary blocks via the block cache. In that case,
  // `filter_handle`, and `compression_dict_handle` are used to lookup these
  // meta-blocks in block cache.
  //
  // Note: the IndexReader object is always stored in this member variable;
  // the index block itself, however, may or may not be in the block cache
  // based on the settings above. We plan to change the handling of the
  // filter and compression dictionary similarly.
  std::unique_ptr<IndexReader> index_reader;
  std::unique_ptr<FilterBlockReader> filter;
  std::unique_ptr<UncompressionDict> uncompression_dict;

  enum class FilterType {
    kNoFilter,
    kFullFilter,
    kBlockFilter,
    kPartitionedFilter,
  };
  FilterType filter_type;
  BlockHandle filter_handle;
  BlockHandle compression_dict_handle;

  std::shared_ptr<const TableProperties> table_properties;
  BlockBasedTableOptions::IndexType index_type;
  bool hash_index_allow_collision;
  bool whole_key_filtering;
  bool prefix_filtering;
  // TODO(kailiu) It is very ugly to use internal key in table, since table
  // module should not be relying on db module. However to make things easier
  // and compatible with existing code, we introduce a wrapper that allows
  // block to extract prefix without knowing if a key is internal or not.
  std::unique_ptr<SliceTransform> internal_prefix_transform;
  std::shared_ptr<const SliceTransform> table_prefix_extractor;

  // only used in level 0 files when pin_l0_filter_and_index_blocks_in_cache is
  // true or in all levels when pin_top_level_index_and_filter is set in
  // combination with partitioned filters: then we do use the LRU cache,
  // but we always keep the filter block's handle checked out here (=we
  // don't call Release()), plus the parsed out objects the LRU cache will never
  // push flush them out, hence they're pinned
  CachableEntry<FilterBlockReader> filter_entry;
  std::shared_ptr<const FragmentedRangeTombstoneList> fragmented_range_dels;

  // If global_seqno is used, all Keys in this file will have the same
  // seqno with value `global_seqno`.
  //
  // A value of kDisableGlobalSequenceNumber means that this feature is disabled
  // and every key have it's own seqno.
  SequenceNumber global_seqno;

  // the level when the table is opened, could potentially change when trivial
  // move is involved
  int level;

  // If false, blocks in this file are definitely all uncompressed. Knowing this
  // before reading individual blocks enables certain optimizations.
  bool blocks_maybe_compressed = true;

  // If true, data blocks in this file are definitely ZSTD compressed. If false
  // they might not be. When false we skip creating a ZSTD digested
  // uncompression dictionary. Even if we get a false negative, things should
  // still work, just not as quickly.
  bool blocks_definitely_zstd_compressed = false;

  bool closed = false;
  const bool immortal_table;

  SequenceNumber get_global_seqno(bool is_index) const {
    return is_index ? kDisableGlobalSequenceNumber : global_seqno;
  }
};

// Iterates over the contents of BlockBasedTable.
template <class TBlockIter, typename TValue = Slice>
class BlockBasedTableIterator : public InternalIteratorBase<TValue> {
 public:
  BlockBasedTableIterator(const BlockBasedTable* table,
                          const ReadOptions& read_options,
                          const InternalKeyComparator& icomp,
                          InternalIteratorBase<BlockHandle>* index_iter,
                          bool check_filter, bool need_upper_bound_check,
                          const SliceTransform* prefix_extractor, bool is_index,
                          bool key_includes_seq = true,
                          bool index_key_is_full = true,
                          bool for_compaction = false)
      : InternalIteratorBase<TValue>(false),
        table_(table),
        read_options_(read_options),
        icomp_(icomp),
        user_comparator_(icomp.user_comparator()),
        index_iter_(index_iter),
        pinned_iters_mgr_(nullptr),
        block_iter_points_to_real_block_(false),
        check_filter_(check_filter),
        need_upper_bound_check_(need_upper_bound_check),
        prefix_extractor_(prefix_extractor),
        is_index_(is_index),
        key_includes_seq_(key_includes_seq),
        index_key_is_full_(index_key_is_full),
        for_compaction_(for_compaction) {}

  ~BlockBasedTableIterator() { delete index_iter_; }

  void Seek(const Slice& target) override;
  void SeekForPrev(const Slice& target) override;
  void SeekToFirst() override;
  void SeekToLast() override;
  void Next() final override;
  bool NextAndGetResult(IterateResult* result) override;
  void Prev() override;
  bool Valid() const override {
    return !is_out_of_bound_ && block_iter_points_to_real_block_ &&
           block_iter_.Valid();
  }
  Slice key() const override {
    assert(Valid());
    return block_iter_.key();
  }
  Slice user_key() const override {
    assert(Valid());
    return block_iter_.user_key();
  }
  TValue value() const override {
    assert(Valid());
    return block_iter_.value();
  }
  Status status() const override {
    if (!index_iter_->status().ok()) {
      return index_iter_->status();
    } else if (block_iter_points_to_real_block_) {
      return block_iter_.status();
    } else {
      return Status::OK();
    }
  }

  // Whether iterator invalidated for being out of bound.
  bool IsOutOfBound() override { return is_out_of_bound_; }

  inline bool MayBeOutOfUpperBound() override {
    assert(Valid());
    return !data_block_within_upper_bound_;
  }

  void SetPinnedItersMgr(PinnedIteratorsManager* pinned_iters_mgr) override {
    pinned_iters_mgr_ = pinned_iters_mgr;
  }
  bool IsKeyPinned() const override {
    return pinned_iters_mgr_ && pinned_iters_mgr_->PinningEnabled() &&
           block_iter_points_to_real_block_ && block_iter_.IsKeyPinned();
  }
  bool IsValuePinned() const override {
    // BlockIter::IsValuePinned() is always true. No need to check
    return pinned_iters_mgr_ && pinned_iters_mgr_->PinningEnabled() &&
           block_iter_points_to_real_block_;
  }

  bool CheckPrefixMayMatch(const Slice& ikey) {
    if (check_filter_ &&
        !table_->PrefixMayMatch(ikey, read_options_, prefix_extractor_,
                                need_upper_bound_check_)) {
      // TODO remember the iterator is invalidated because of prefix
      // match. This can avoid the upper level file iterator to falsely
      // believe the position is the end of the SST file and move to
      // the first key of the next file.
      ResetDataIter();
      return false;
    }
    return true;
  }

  void ResetDataIter() {
    if (block_iter_points_to_real_block_) {
      if (pinned_iters_mgr_ != nullptr && pinned_iters_mgr_->PinningEnabled()) {
        block_iter_.DelegateCleanupsTo(pinned_iters_mgr_);
      }
      block_iter_.Invalidate(Status::OK());
      block_iter_points_to_real_block_ = false;
    }
  }

  void SavePrevIndexValue() {
    if (block_iter_points_to_real_block_) {
      // Reseek. If they end up with the same data block, we shouldn't re-fetch
      // the same data block.
      prev_index_value_ = index_iter_->value();
    }
  }

  void InitDataBlock();
  inline void FindKeyForward();
  void FindBlockForward();
  void FindKeyBackward();
  void CheckOutOfBound();

 private:
  const BlockBasedTable* table_;
  const ReadOptions read_options_;
  const InternalKeyComparator& icomp_;
  UserComparatorWrapper user_comparator_;
  InternalIteratorBase<BlockHandle>* index_iter_;
  PinnedIteratorsManager* pinned_iters_mgr_;
  TBlockIter block_iter_;
  bool block_iter_points_to_real_block_;
  bool is_out_of_bound_ = false;
  // Whether current data block being fully within iterate upper bound.
  bool data_block_within_upper_bound_ = false;
  bool check_filter_;
  // TODO(Zhongyi): pick a better name
  bool need_upper_bound_check_;
  const SliceTransform* prefix_extractor_;
  // If the blocks over which we iterate are index blocks
  bool is_index_;
  // If the keys in the blocks over which we iterate include 8 byte sequence
  bool key_includes_seq_;
  bool index_key_is_full_;
  // If this iterator is created for compaction
  bool for_compaction_;
  BlockHandle prev_index_value_;

  // All the below fields control iterator readahead
  static const size_t kInitAutoReadaheadSize = 8 * 1024;
  // Found that 256 KB readahead size provides the best performance, based on
  // experiments, for auto readahead. Experiment data is in PR #3282.
  static const size_t kMaxAutoReadaheadSize;
  static const int kMinNumFileReadsToStartAutoReadahead = 2;
  size_t readahead_size_ = kInitAutoReadaheadSize;
  size_t readahead_limit_ = 0;
  int64_t num_file_reads_ = 0;
  std::unique_ptr<FilePrefetchBuffer> prefetch_buffer_;
};

}  // namespace rocksdb<|MERGE_RESOLUTION|>--- conflicted
+++ resolved
@@ -268,11 +268,7 @@
                        const ReadOptions& ro, const BlockHandle& handle,
                        const UncompressionDict& uncompression_dict,
                        CachableEntry<Block>* block_entry, bool is_index,
-<<<<<<< HEAD
                        GetContext* get_context) const;
-=======
-                       GetContext* get_context);
->>>>>>> 044bec4b
 
   // For the following two functions:
   // if `no_io == true`, we will not try to read filter/index from sst file
@@ -287,12 +283,8 @@
       const SliceTransform* prefix_extractor = nullptr) const;
 
   CachableEntry<UncompressionDict> GetUncompressionDict(
-<<<<<<< HEAD
       FilePrefetchBuffer* prefetch_buffer, bool no_io,
       GetContext* get_context) const;
-=======
-      FilePrefetchBuffer* prefetch_buffer, bool no_io, GetContext* get_context);
->>>>>>> 044bec4b
 
   // Get the iterator from the index reader.
   // If input_iter is not set, return new Iterator
@@ -320,11 +312,7 @@
       Cache* block_cache, Cache* block_cache_compressed,
       const ReadOptions& read_options, CachableEntry<Block>* block,
       const UncompressionDict& uncompression_dict, bool is_index = false,
-<<<<<<< HEAD
       GetContext* get_context = nullptr) const;
-=======
-      GetContext* get_context = nullptr);
->>>>>>> 044bec4b
 
   // Put a raw block (maybe compressed) to the corresponding block caches.
   // This method will perform decompression against raw_block if needed and then
@@ -345,11 +333,7 @@
                              const UncompressionDict& uncompression_dict,
                              SequenceNumber seq_no,
                              MemoryAllocator* memory_allocator, bool is_index,
-<<<<<<< HEAD
                              GetContext* get_context) const;
-=======
-                             GetContext* get_context);
->>>>>>> 044bec4b
 
   // Calls (*handle_result)(arg, ...) repeatedly, starting with the entry found
   // after a call to Seek(key), until handle_result returns false.
@@ -384,10 +368,6 @@
       TailPrefetchStats* tail_prefetch_stats, const bool prefetch_all,
       const bool preload_all,
       std::unique_ptr<FilePrefetchBuffer>* prefetch_buffer);
-<<<<<<< HEAD
-
-=======
->>>>>>> 044bec4b
   Status ReadMetaBlock(FilePrefetchBuffer* prefetch_buffer,
                        std::unique_ptr<Block>* meta_block,
                        std::unique_ptr<InternalIterator>* iter);
@@ -402,11 +382,7 @@
                            const InternalKeyComparator& internal_comparator);
   Status ReadCompressionDictBlock(
       FilePrefetchBuffer* prefetch_buffer,
-<<<<<<< HEAD
       std::unique_ptr<const BlockContents>* compression_dict_block) const;
-=======
-      std::unique_ptr<const BlockContents>* compression_dict_block);
->>>>>>> 044bec4b
   Status PrefetchIndexAndFilterBlocks(
       FilePrefetchBuffer* prefetch_buffer, InternalIterator* meta_iter,
       BlockBasedTable* new_table, bool prefetch_all,
