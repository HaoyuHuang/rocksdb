--- conflicted
+++ resolved
@@ -1887,13 +1887,8 @@
   // most probably fail again.
   if (!is_a_filter_partition &&
       !rep_->table_options.cache_index_and_filter_blocks) {
-<<<<<<< HEAD
-    return {rep_->filter.get(), /*cache=*/nullptr,
-            /*cache_handle=*/nullptr, /*own_value=*/false};
-=======
     return {rep_->filter.get(), /*cache=*/nullptr, /*cache_handle=*/nullptr,
             /*own_value=*/false};
->>>>>>> d506d3b3
   }
 
   Cache* block_cache = rep_->table_options.block_cache.get();
@@ -1904,11 +1899,7 @@
 
   if (!is_a_filter_partition && rep_->filter_entry.IsCached()) {
     return {rep_->filter_entry.GetValue(), /*cache=*/nullptr,
-<<<<<<< HEAD
-            /*cache_handle=*/nullptr, /*own_value=*/false};
-=======
     /*cache_handle=*/nullptr, /*own_value=*/false};
->>>>>>> d506d3b3
   }
 
   PERF_TIMER_GUARD(read_filter_block_nanos);
@@ -2882,11 +2873,7 @@
           filter != nullptr && filter->IsBlockBased() == true &&
           !filter->KeyMayMatch(ExtractUserKeyAndStripTimestamp(key, ts_sz),
                                prefix_extractor, handle.offset(), no_io,
-<<<<<<< HEAD
-                               nullptr, &lookup_context);
-=======
                                /*const_ikey_ptr=*/nullptr, &lookup_context);
->>>>>>> d506d3b3
 
       if (not_exist_in_filter) {
         // Not found
@@ -3013,7 +3000,6 @@
       bool matched = false;  // if such user key matched a key in SST
       bool done = false;
       for (iiter->Seek(key); iiter->Valid() && !done; iiter->Next()) {
-<<<<<<< HEAD
         bool reusing_block = true;
         if (iiter->value().offset() != offset) {
           offset = iiter->value().offset();
@@ -3025,14 +3011,6 @@
               Status(), nullptr);
           reusing_block = false;
         }
-=======
-        DataBlockIter biter;
-        NewDataBlockIterator<DataBlockIter>(
-            read_options, iiter->value(), &biter, BlockType::kData,
-            /*key_includes_seq=*/true, /*index_key_is_full=*/true, get_context,
-            &lookup_context, Status(), nullptr);
-
->>>>>>> d506d3b3
         if (read_options.read_tier == kBlockCacheTier &&
             biter.status().IsIncomplete()) {
           // couldn't get block from block_cache
@@ -3166,13 +3144,8 @@
 }
 
 Status BlockBasedTable::VerifyChecksum() {
-<<<<<<< HEAD
   // TODO(haoyu): This function is called by external sst ingestion and the
   // verify checksum public API. We don't log its block cache accesses for now.
-=======
-  // TODO(haoyu): This function is called by external sst ingestion and the verify checksum
-  // public API. We don't log its block cache accesses for now.
->>>>>>> d506d3b3
   Status s;
   // Check Meta blocks
   std::unique_ptr<Block> meta;
